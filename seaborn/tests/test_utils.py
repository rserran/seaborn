"""Tests for plotting utilities."""
import numpy as np
import matplotlib.pyplot as plt
from numpy.testing import assert_array_equal
import nose
import nose.tools as nt
from nose.tools import assert_equal, raises

from .. import utils


a_norm = np.random.randn(100)


def test_pmf_hist_basics():
    """Test the function to return barplot args for pmf hist."""
    out = utils.pmf_hist(a_norm)
    assert_equal(len(out), 3)
    x, h, w = out
    assert_equal(len(x), len(h))

    # Test simple case
    a = np.arange(10)
    x, h, w = utils.pmf_hist(a, 10)
    nose.tools.assert_true(np.all(h == h[0]))


def test_pmf_hist_widths():
    """Test histogram width is correct."""
    x, h, w = utils.pmf_hist(a_norm)
    assert_equal(x[1] - x[0], w)


def test_pmf_hist_normalization():
    """Test that output data behaves like a PMF."""
    x, h, w = utils.pmf_hist(a_norm)
    nose.tools.assert_almost_equal(sum(h), 1)
    nose.tools.assert_less_equal(h.max(), 1)


def test_pmf_hist_bins():
    """Test bin specification."""
    x, h, w = utils.pmf_hist(a_norm, 20)
    assert_equal(len(x), 20)


def test_ci_to_errsize():
    """Test behavior of ci_to_errsize."""
    cis = [[.5, .5],
           [1.25, 1.5]]

    heights = [1, 1.5]

    actual_errsize = np.array([[.5, 1],
                               [.25, 0]])

    test_errsize = utils.ci_to_errsize(cis, heights)
    assert_array_equal(actual_errsize, test_errsize)


def test_desaturate():
    """Test color desaturation."""
    out1 = utils.desaturate("red", .5)
    assert_equal(out1, (.75, .25, .25))

    out2 = utils.desaturate("#00FF00", .5)
    assert_equal(out2, (.25, .75, .25))

    out3 = utils.desaturate((0, 0, 1), .5)
    assert_equal(out3, (.25, .25, .75))

    out4 = utils.desaturate("red", .5)
    assert_equal(out4, (.75, .25, .25))


@raises(ValueError)
def test_desaturation_prop():
    """Test that pct outside of [0, 1] raises exception."""
    utils.desaturate("blue", 50)


def test_saturate():
    """Test performance of saturation function."""
    out = utils.saturate((.75, .25, .25))
    assert_equal(out, (1, 0, 0))


<<<<<<< HEAD
def test_iqr():
    """Test the IQR function."""
    a = np.arange(5)
    iqr = utils.iqr(a)
    assert_equal(iqr, 2)
=======
class TestSpineUtils(object):

    sides = ["left", "right", "bottom", "top"]
    outer_sides = ["top", "right"]
    inner_sides = ["left", "bottom"]

    def test_despine(self):
        f, ax = plt.subplots()
        for side in self.sides:
            nt.assert_true(ax.spines[side].get_visible())

        utils.despine()
        for side in self.outer_sides:
            nt.assert_true(~ax.spines[side].get_visible())
        for side in self.inner_sides:
            nt.assert_true(ax.spines[side].get_visible())

        utils.despine(**dict(zip(self.sides, [True] * 4)))
        for side in self.sides:
            nt.assert_true(~ax.spines[side].get_visible())

        plt.close("all")

    def test_despine_specific_axes(self):
        f, (ax1, ax2) = plt.subplots(2, 1)

        utils.despine(ax=ax2)

        for side in self.sides:
            nt.assert_true(ax1.spines[side].get_visible())

        for side in self.outer_sides:
            nt.assert_true(~ax2.spines[side].get_visible())
        for side in self.inner_sides:
            nt.assert_true(ax2.spines[side].get_visible())

        plt.close("all")

    def test_despine_trim_spines(self):
        f, ax = plt.subplots()
        ax.plot([1, 2, 3], [1, 2, 3])
        ax.set_xlim(.75, 3.25)

        utils.despine(trim=True)
        for side in self.inner_sides:
            bounds = ax.spines[side].get_bounds()
            nt.assert_equal(bounds, (1, 3))

        plt.close("all")

    def test_offset_spines(self):
        f, ax = plt.subplots()

        for side in self.sides:
            nt.assert_equal(ax.spines[side].get_position(), ("outward", 0))

        utils.offset_spines(10)

        for side in self.sides:
            nt.assert_equal(ax.spines[side].get_position(), ("outward", 10))

        plt.close("all")

    def test_offset_spines_specific_axes(self):
        f, (ax1, ax2) = plt.subplots(2, 1)

        utils.offset_spines(10, ax=ax2)

        for side in self.sides:
            nt.assert_equal(ax1.spines[side].get_position(), ("outward", 0))
            nt.assert_equal(ax2.spines[side].get_position(), ("outward", 10))

        plt.close("all")
>>>>>>> d3e01400
<|MERGE_RESOLUTION|>--- conflicted
+++ resolved
@@ -85,13 +85,13 @@
     assert_equal(out, (1, 0, 0))
 
 
-<<<<<<< HEAD
 def test_iqr():
     """Test the IQR function."""
     a = np.arange(5)
     iqr = utils.iqr(a)
     assert_equal(iqr, 2)
-=======
+
+
 class TestSpineUtils(object):
 
     sides = ["left", "right", "bottom", "top"]
@@ -164,5 +164,4 @@
             nt.assert_equal(ax1.spines[side].get_position(), ("outward", 0))
             nt.assert_equal(ax2.spines[side].get_position(), ("outward", 10))
 
-        plt.close("all")
->>>>>>> d3e01400
+        plt.close("all")